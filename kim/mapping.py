#from .exceptions import MappingError

<<<<<<< HEAD
from .types import TypeABC, String
=======
from .types import TypeABC
>>>>>>> 9b191d70


class MappingABC(object):
    pass


<<<<<<< HEAD
    def __init__(self, name='', mapped=None,
                 nullable=True, role=None, *args, **kwargs):

        self._mapping = None
        self.mapping = mapped
        self.nullable = True
        self.role = role

        super(Nested, self).__init__(name, *args, **kwargs)

    @property
    def mapping(self):
        return self._mapping

    @mapping.setter
    def mapping(self, mapped):
        from .serializers import SerializerABC
        if isinstance(mapped, Mapping):
            self._mapping = mapped
        elif isinstance(mapped, SerializerABC):
            self._mapping = mapped.__mapping__
        else:
            raise TypeError('Nested() must be called with a '
                            'mapping or a mapped serializer instance')

    def get_fields(self):
        if self.role:
            return self.role.get_mapping(self.mapping).fields

        return self.mapping.fields


class RoleABC(object):

    def __init__(self, name, *field_names, **kwargs):
        self.name = name
        self.field_names = field_names


class Role(RoleABC):

    def __init__(self, name, *field_names, **kwargs):
        super(Role, self).__init__(name, *field_names, **kwargs)
        self.whitelist = kwargs.pop('whitelist', True)

    def membership(self, field_name):
        if self.whitelist:
            return field_name in self.field_names
        else:
            return field_name not in self.field_names

    def get_mapping(self, mapping):

        fields = [field for field in mapping.fields
                  if self.membership(field.name)]

        MappingKlass = mapping.__class__
        return MappingKlass(
            mapping.name,
            *fields
        )


class Mapping(object):
=======
class Mapping(MappingABC):
>>>>>>> 9b191d70
    """:class:`kim.mapping.Mapping` is a factory for generating data
    structures in KIM.

    A mapping consists of a collection of kim `field` types.

    `Mappings` are created by passing `Fields` to the
    contructor of :class:`kim.mapping.Mapping`

     e.g.::

        my_mapping = Mapping(
            'my_mapping',
             String('name'),
             Integer('id'),
        )

    The first argument to the Mapping type is the name of this mapping,
    the following arguments may be any mixture of `Field` types.

    :param name: The user defined name of this `mapping`

    :param fields: contains the `collection` of Field types provided

        Any field inherting from :class:`kim.fields.TypeABC` is considered
        to be a valid field passed into a mapping.

    :param collection: Provided as a keyword arg to a `mapping` sets the data
                       structure used to store `fields` in. (default list)

    .. seealso::

        :class:`kim.fields.TypeABC`

    """

    def __init__(self, *args, **kwargs):
        """:class:`kim.mapping.Mapping` constructor.

        """
        try:
            mapping_name, args = args[0], args[1:]
        except IndexError:
            raise TypeError("Mapping() takes at least one argument")

        self.name = mapping_name
        self.fields = kwargs.get('collection', list())

        self._arg_loop(args)

    def __iter__(self):
        return iter(self.fields)

    def _arg_loop(self, items):
        """Iterates over collection of constructor args and assigns
        accordingly.

        :param items: collection of Field and Role type args.

        :returns: None
        """

        for item in items:
            if isinstance(item, TypeABC):
                self.add_field(item)

    def add_field(self, field):
        """Add a `field` type to the `fields` collection.

        :param field: A field type

        .. seealso::
            :class:`kim.fields.TypeABC`

        :returns: None
        """
        self.fields.append(field)<|MERGE_RESOLUTION|>--- conflicted
+++ resolved
@@ -1,84 +1,13 @@
 #from .exceptions import MappingError
 
-<<<<<<< HEAD
-from .types import TypeABC, String
-=======
 from .types import TypeABC
->>>>>>> 9b191d70
 
 
 class MappingABC(object):
     pass
 
 
-<<<<<<< HEAD
-    def __init__(self, name='', mapped=None,
-                 nullable=True, role=None, *args, **kwargs):
-
-        self._mapping = None
-        self.mapping = mapped
-        self.nullable = True
-        self.role = role
-
-        super(Nested, self).__init__(name, *args, **kwargs)
-
-    @property
-    def mapping(self):
-        return self._mapping
-
-    @mapping.setter
-    def mapping(self, mapped):
-        from .serializers import SerializerABC
-        if isinstance(mapped, Mapping):
-            self._mapping = mapped
-        elif isinstance(mapped, SerializerABC):
-            self._mapping = mapped.__mapping__
-        else:
-            raise TypeError('Nested() must be called with a '
-                            'mapping or a mapped serializer instance')
-
-    def get_fields(self):
-        if self.role:
-            return self.role.get_mapping(self.mapping).fields
-
-        return self.mapping.fields
-
-
-class RoleABC(object):
-
-    def __init__(self, name, *field_names, **kwargs):
-        self.name = name
-        self.field_names = field_names
-
-
-class Role(RoleABC):
-
-    def __init__(self, name, *field_names, **kwargs):
-        super(Role, self).__init__(name, *field_names, **kwargs)
-        self.whitelist = kwargs.pop('whitelist', True)
-
-    def membership(self, field_name):
-        if self.whitelist:
-            return field_name in self.field_names
-        else:
-            return field_name not in self.field_names
-
-    def get_mapping(self, mapping):
-
-        fields = [field for field in mapping.fields
-                  if self.membership(field.name)]
-
-        MappingKlass = mapping.__class__
-        return MappingKlass(
-            mapping.name,
-            *fields
-        )
-
-
-class Mapping(object):
-=======
 class Mapping(MappingABC):
->>>>>>> 9b191d70
     """:class:`kim.mapping.Mapping` is a factory for generating data
     structures in KIM.
 
