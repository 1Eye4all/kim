#!/usr/bin/python
# -*- coding: utf-8 -*-

from collections import defaultdict
from datetime import date, datetime
import iso8601
import re
import decimal
import inspect
import importlib

from .exceptions import ValidationError, ConfigurationError
from .mapping import get_attribute, serialize, BaseMapping, marshal

from kim.utils import is_valid_type


def iskimtype(type_):
    return isinstance(type_, BaseType)


class BaseType(object):
<<<<<<< HEAD
    """:py:class:`.BaseType` defines the default ``Type`` api used by all
    kim types.
    """
=======
    __visit_name__ = 'default'
>>>>>>> 0add8016

    _kim_type = True

    error_message = 'An error ocurred validating this field'

    def get_error_message(self, value):
        """Return a valiation error message for this Type

        :returns: an error message explaining the error that occured
        """
        return unicode(self.error_message)

    def marshal_value(self, value):
        """called during marshaling of data.

        This method provides a hook for types to perform additonal operations
        on the ``value`` being marshaled.

        :rtype: mixed
        :returns: ``value``
        """

        return value

    def serialize_value(self, value):
        """called during serialization of data.

        This method provides a hook for types to perform additonal operations
        on the ``value`` being serialized.

        :rtype: mixed
        :returns: ``value``
        """

        return value

    def validate(self, value):
        """Validate that ``value`` is valid. If ``value``
        is invalid a :py:class:`kim.exceptions.ValidationError`
        will be raised e.g::

            def validate(self, value):
                if not isinstance(value, str):
                    raise ValidationError("Invalid type")

        :param value: the value being validated.

        :raises: :py:class:`kim.exceptions.ValidationError`
        :rtype: boolean
        :returns: True
        """

        return True


class TypedType(BaseType):
    """This type provides the base functionality for types that expect a
    specific python type e.g and :py:class:`.Integer` or :py:class:`.String`.
    """

    type_ = None

    error_message = 'This field was of an incorrect type'

    def __init__(self, *args, **kwargs):
        """Create a new :py:class:`.TypedType` constructed from ``args``
        and ``kwargs``.

        :param choices: provide a list of valid values for this type.  When
            validating this type the value will be checked to ensure its an
            allowed choice.

        """
        self.choices = kwargs.pop('choices', None)
        for k in kwargs:
            if k in ('name', 'field_type', 'source', 'field_id', 'default',
                     'required', 'read_only', 'allow_none'):
                raise ConfigurationError('Type %s was not expecting argument %s. ' \
                        'Did you mean to pass this to Field instead?' % (
                        self.__class__.__name__, k))
        super(TypedType, self).__init__(*args, **kwargs)

    def validate(self, value):
        """validates that ``value`` is of a given type

        .. seealso::
            * :py:meth:`kim.types.BaseType.validate`

        :raises: :class:`kim.exceptions.ValidationError`
        :returns: None
        """

        if value is not None:
            if not isinstance(value, self.type_):
                raise ValidationError(self.get_error_message(value))

            # TODO this should be moved to the ``Field`` api.
            if self.choices and value not in self.choices:
                raise ValidationError('not a valid choice')

        return True


class String(TypedType):
    """a ``TypedType`` that validate the incoming value is a valid ``str``
    """

    type_ = basestring


class Integer(TypedType):
    """a ``TypedType`` that validates the incoming value is a valid ``int``.
    """

    type_ = int


class Boolean(TypedType):
    """a ``TypedType`` that validates the incoming value is a valid ``bool``.
    """

    type_ = bool


class NumericType(BaseType):
    """a :py:class:`.TypedType` that allows integers to be passed as strings
    as well as standard ints.

    """

    type_ = int

    def __init__(self, *args, **kwargs):
        self.choices = kwargs.pop('choices', None)
        super(NumericType, self).__init__(*args, **kwargs)

    def validate(self, value):
        """validates that value is a valid int or can be converted to an int.

        .. seealso::
            :meth:`kim.types.BaseType.validate`

        :raises: :py:class:`kim.exceptions.ValidationError`
        :rtype: bool
        :returns: True
        """

        if value is not None:

            if (isinstance(value, basestring)
                    and not value.isdigit()):
                raise ValidationError(self.get_error_message(value))

            try:
                int(value)
            except ValueError:
                raise ValidationError(self.get_error_message(value))

            if self.choices and value not in self.choices:
                raise ValidationError('not a valid choice')

        return True


class PositiveInteger(Integer):
    """a ``TypedType`` that validates its value is an integer and that the value
    is not less than zero.
    """

    def validate(self, value):
        """validate that ``value`` is an integer and that it is not less
        than zero.

        :param value: value to be validated.
        """
        super(PositiveInteger, self).validate(value)
        if value is not None and value < 0:
            raise ValidationError('must be positive integer')

        return True


class Nested(BaseType):
    """Create a :py:class:`.Nested` mapping from a
    :py:class:`kim.mapping.BaseMapping` or from a mapped
    :py:class:`kim.serializers.Serializer` that allows users to create complex
    re-usable data structures in kim e.g::

        food = Mapping(Field('type', String()),
                       Field('name', String()))

        user_mapping = Mapping(Field('name', String()),
                               Field('foods', Nested(food_mapping))

    a :py:class:`.Nested` type may also specify a role to allow flexibly
    changing the types returned from a nested mapping.
    This further increases the flexibilty and reusability of mappings.
    For example, in certain cases when we want to re-use our food mapping
    in another mapping, we might not always want to return the
    'type' field. e.g::

        public_food_role = Role('public', 'name')
        user_mapping = Mapping(Field('name', String()),
                               Field('foods', Nested(food_mapping,
                                      role=public_food_role))

    In this example only the `name` field from the food mapping would be
    included in the returned data.

    .. seealso::

        * :py:class:`.BaseType`
        * :py:class:`kim.roles.Role`

    """

    __visit_name__ = 'nested'


    def __init__(self, mapped=None, role=None, *args, **kwargs):
        """:class:`Nested`

        :param name: name of this :py:class:`.Nested` type
        :param mapped: a :py:class:`kim.mapping.Mapping` or Mapped
            Serializer instance
        :param role: :py:class:`kim.roles.Role` role

        """

        self._mapping = None
        self.mapping = mapped
        self.role = role

        super(Nested, self).__init__(*args, **kwargs)

    @property
    def mapping(self):
        """Getter property to retrieve the mapping for this `Nested` type.

        :returns: self._mapping
        """
        # Allow mappings to be passed as a string if they don't exist yet
        # The setter has already done most of the work in getting the module,
        # but we need to actually resolve it here.
        if isinstance(self._mapping, str):
            self._mapping = getattr(self._mapping_module, self._mapping)

        if inspect.isclass(self._mapping):
            # Instantiate the class if not already
            self._mapping = self._mapping()

        try:
            mapping = self._mapping.__mapping__
        except AttributeError:
            mapping = self._mapping

        if not isinstance(mapping, BaseMapping):
            raise TypeError('Nested() must be called with a '
                            'mapping or a mapped serializer class or a mapped'
                            'serializer instance or a python path to one'
                            'of the above')
        return mapping

    @mapping.setter
    def mapping(self, mapped):
        """Setter for mapping property

        the :param:`mapped` arg must be a valid
        :class:`kim.mapping.BaseMapping` instance or any object exposing a
        __mapping__ attribute.

        :raises: TypeError
        """
        # Allow mappings to be passed as a string if they don't exist yet
        # see http://stackoverflow.com/questions/1095543/get-name-of-calling-functions-module-in-python
        # We store the module it came from here, but we don't actually resolve
        # the path until we need to access the mapping, because it won't be
        # in scope until then.
        if isinstance(mapped, str):
            if '.' in mapped:
                # A full python path has been passed
                module = '.'.join(mapped.split('.')[:-1])
                mapped = mapped.split('.')[-1]
                self._mapping_module = importlib.import_module(module)
            else:
                # Only a relative name has been passed, assume it's in
                # the same module who called us
                constructor_called_from = inspect.stack()[2]
                called_from_module = inspect.getmodule(constructor_called_from[0])
                self._mapping_module = called_from_module

        self._mapping = mapped

    def get_mapping(self):
        """Return the mapping defined for this `Nested` type.

        If a `role` has been passed to the `Nested` type the mapping
        will be run through the role automatically

        :returns: :class:`kim.mapping.BaseMapping` type

        .. seealso::
            :class:`kim.roles.Role`
        """
        if self.role:
            return self.role.get_mapping(self.mapping)

        return self.mapping

    def marshal_value(self, source_value):
        """marshal the `mapping` for this nested type

        :param source_value: data to marshal this `Nested` type to

        :returns: marshalled mapping
        """
        return marshal(self.get_mapping(), source_value)

    def serialize_value(self, source_value):
        """serialize `source_value` for this NestedType's mapping.

        :param source_value: data to serialize this `Nested` type to

        :returns: serialized mapping
        """
        return serialize(self.get_mapping(), source_value)

    def validate(self, source_value):
        """iterates Nested mapping calling validate for each
        field in the mapping.  Errors from each field will be stored
        and finally raised in a collection of errors

        :raises: ValidationError
        :returns: True
        """
        errors = defaultdict(list)

        for field in self.get_mapping().fields:
            value = get_attribute(source_value, field.name)
            try:
                field.is_valid(value)
            except ValidationError as e:
                errors[field.name].append(e.message)

        if errors:
            raise ValidationError(errors)
        else:
            return super(Nested, self).validate(source_value)


class Collection(TypedType):

    type_ = list

    __visit_name__ = 'collection'

    def __init__(self, inner_type, *args, **kwargs):
        self.inner_type = inner_type
        self.default = []
        self.serialize_member = kwargs.pop('serialize_member', None)
        self.marshal_member = kwargs.pop('marshal_member', None)
        if not is_valid_type(self.inner_type):
            raise TypeError("Collection() requires a valid Type "
                            "as its first argument")
        super(Collection, self).__init__(*args, **kwargs)

    def serialize_members(self, source_value):
        if self.serialize_member:
            return [self.serialize_member(member) for member in source_value]
        else:
            return source_value

    def marshal_members(self, source_value):
        if self.marshal_member:
            return [self.marshal_member(member) for member in source_value]
        else:
            return source_value

    def marshal_value(self, source_value):

        return [self.inner_type.marshal_value(member)
                for member in self.marshal_members(source_value)]

    def serialize_value(self, source_value):

        return [self.inner_type.serialize_value(member)
                for member in self.serialize_members(source_value)]

    def validate(self, source_value):
        """Call :meth:`validate` on `type`.

        """
        super(Collection, self).validate(source_value)
        if source_value is not None:
            return [self.inner_type.validate(mem) for mem in source_value]


class DateTime(BaseType):
    type_ = datetime

    def serialize_value(self, source_value):
        if source_value is not None:
            return source_value.isoformat()

    def marshal_value(self, source_value):
        return iso8601.parse_date(source_value)

    def validate(self, source_value):
        super(DateTime, self).validate(source_value)
        if source_value is not None:
            try:
                iso8601.parse_date(source_value)
            except iso8601.ParseError:
                raise ValidationError('Date must be in iso8601 format')
        return True


class Date(DateTime):

    type_ = date

    def marshal_value(self, source_value):
        return super(Date, self).marshal_value(source_value).date()


class Regexp(String):

    def __init__(self, *args, **kwargs):
        self.pattern = kwargs.pop('pattern', re.compile('.*'))
        super(Regexp, self).__init__(*args, **kwargs)

    def validate(self, source_value):
        super(Regexp, self).validate(source_value)
        if source_value is not None and not self.pattern.match(source_value):
            raise ValidationError('Does not match regexp')
        return True


ipv4_re = re.compile(
    r'^(25[0-5]|2[0-4]\d|[0-1]?\d?\d)(\.(25[0-5]|2[0-4]\d|[0-1]?\d?\d)){3}$')
validate_ipv4_address = Regexp(pattern=ipv4_re).validate


# TODO handle validation ipv6 domains.
def validate_ipv46_address(value):
    try:
        validate_ipv4_address(value)
    except ValidationError as e:
        raise e


class Email(String):
    # Django from django forms

    message = 'Enter a valid email address.'

    user_regex = re.compile(
        r"(^[-!#$%&'*+/=?^_`{}|~0-9A-Z]+(\.[-!#$%&'*+/=?^_`{}|~0-9A-Z]+)*$"  # dot-atom
        r'|^"([\001-\010\013\014\016-\037!#-\[\]-\177]|\\[\001-\011\013\014\016-\177])*"$)',  # quoted-string
        re.IGNORECASE)
    domain_regex = re.compile(
        r'(?:[A-Z0-9](?:[A-Z0-9-]{0,61}[A-Z0-9])?\.)+(?:[A-Z]{2,6}|[A-Z0-9-]{2,})$',
        re.IGNORECASE)
    literal_regex = re.compile(
        # literal form, ipv4 or ipv6 address (SMTP 4.1.3)
        r'\[([A-f0-9:\.]+)\]$',
        re.IGNORECASE)

    domain_whitelist = ['localhost']

    def __init__(self, message=None, whitelist=None, *args, **kwargs):
        super(Email, self).__init__(*args, **kwargs)
        if message is not None:
            self.message = message
        if whitelist is not None:
            self.domain_whitelist = whitelist

    def validate(self, source_value):

        if not source_value or '@' not in source_value:
            raise ValidationError(self.message)

        user_part, domain_part = source_value.rsplit('@', 1)

        if not self.user_regex.match(user_part):
            raise ValidationError(self.message)

        if (domain_part not in self.domain_whitelist and
                not self.validate_domain_part(domain_part)):
            # Try for possible IDN domain-part
            try:
                domain_part = domain_part.encode('idna').decode('ascii')
                if self.validate_domain_part(domain_part):
                    return True
            except UnicodeError:
                pass
            raise ValidationError(self.message)

        return True

    def validate_domain_part(self, domain_part):
        if self.domain_regex.match(domain_part):
            return True

        literal_match = self.literal_regex.match(domain_part)
        if literal_match:
            ip_address = literal_match.group(1)
            try:
                validate_ipv46_address(ip_address)
                return True
            except ValidationError:
                pass
        return False


class Float(BaseType):

    def __init__(self, *args, **kwargs):
        self.as_string = kwargs.pop('as_string', False)
        super(Float, self).__init__(*args, **kwargs)

    def validate(self, source_value):
        super(Float, self).validate(source_value)
        if source_value is not None:
            if self.as_string:
                if not isinstance(source_value, str):
                    raise ValidationError(self.get_error_message(source_value))

                # Now just check we can cast it to a float
                try:
                    float(source_value)
                except ValueError:
                    raise ValidationError('Not a valid float')
            else:
                if not isinstance(source_value, float):
                    raise ValidationError(self.get_error_message(source_value))
        return True

    def serialize_value(self, source_value):
        if self.as_string:
            return str(source_value)
        else:
            return source_value

    def marshal_value(self, source_value):
        return float(source_value)


class Decimal(BaseType):
    type_ = decimal.Decimal

    def __init__(self, *args, **kwargs):
        decimals = kwargs.pop('precision', 5)
        self.precision = decimal.Decimal('0.' + '0' * (decimals - 1) + '1')
        super(Decimal, self).__init__(*args, **kwargs)

    def _cast(self, value):
        return decimal.Decimal(value).quantize(self.precision)

    def validate(self, source_value):
        super(Decimal, self).validate(source_value)
        if source_value is not None:
            if not isinstance(source_value, str):
                raise ValidationError(self.get_error_message(source_value))

            # Now just check we can cast it to a Decimal
            try:
                self._cast(source_value)
            except decimal.InvalidOperation:
                raise ValidationError('Not a valid decimal')

        return True

    def serialize_value(self, source_value):
        return str(self._cast(source_value))

    def marshal_value(self, source_value):
        return self._cast(source_value)<|MERGE_RESOLUTION|>--- conflicted
+++ resolved
@@ -20,13 +20,11 @@
 
 
 class BaseType(object):
-<<<<<<< HEAD
     """:py:class:`.BaseType` defines the default ``Type`` api used by all
     kim types.
     """
-=======
+
     __visit_name__ = 'default'
->>>>>>> 0add8016
 
     _kim_type = True
 
