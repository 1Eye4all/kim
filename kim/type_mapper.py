--- conflicted
+++ resolved
@@ -1,7 +1,4 @@
-from .exceptions import ValidationError
 
-
-<<<<<<< HEAD
 #class BaseTypeMapper(object):
 #    """A `TypeMapper` is a Wrapper around kim `Types` used in `Mapping`
 #    structures.
@@ -29,11 +26,13 @@
 #
 #    def __init__(self, name, type,
 #                 source=None,
+#                 attr_name=None, # FIXME: we should rename this to name and rename name to destination
 #                 extra_validators=None,
 #                 **options):
 #        self.type = type
 #        self.name = name
 #        self.source = source or name
+#        self.attr_name = attr_name or name
 #        self.default = options.pop('default', type.default)
 #        self.extra_validators = extra_validators or []
 #
@@ -67,74 +66,4 @@
 #
 #
 #class TypeMapper(BaseTypeMapper):
-#    pass
-=======
-class BaseTypeMapper(object):
-    """A `TypeMapper` is a Wrapper around kim `Types` used in `Mapping`
-    structures.
-
-    e.g:
-        mapping = Mapping(TypeMapper('email', String))
-
-        The example above would map a :class:`kim.types.String`
-        type to a field called 'email'.
-
-    :param name: The name of the field to marshal to.
-
-    :param type: The `Type` class or a `Type` instance
-
-    :param source: specify attr used in marshaling and serialization
-
-    :param default: for a non required `TypeMapper` allow a default value
-
-    :param required: Specify wether this `TypeMapper` value is required
-
-    .. seealso::
-        :class:`kim.types.BaseType`
-        :class:`kim.serializers.Serializer`
-    """
-
-    def __init__(self, name, type,
-                 source=None,
-                 attr_name=None, # FIXME: we should rename this to name and rename name to destination
-                 extra_validators=None,
-                 **options):
-        self.type = type
-        self.name = name
-        self.source = source or name
-        self.attr_name = attr_name or name
-        self.default = options.pop('default', type.default)
-        self.extra_validators = extra_validators or []
-
-    def marshal_value(self, source_value):
-        """Call the :meth:`marshal_value` method of `type`.
-
-        :returns: value returned from :meth:`marshal_value`
-        """
-        return self.type.marshal_value(source_value)
-
-    def serialize_value(self, source_value):
-        """Call the :meth:`serialize_value` method of `type`.
-
-        :returns: value returned from :meth:`serialize_value`
-        """
-
-        return self.type.serialize_value(source_value)
-
-    def validate(self, source_value):
-        result = self.type.validate(source_value)
-
-        for validator in self.extra_validators:
-            result = result and validator(source_value)
-        return result
-
-    def include_in_serialize(self):
-        return self.type.include_in_serialize()
-
-    def include_in_marshal(self):
-        return self.type.include_in_marshal()
-
-
-class TypeMapper(BaseTypeMapper):
-    pass
->>>>>>> 46154f5d
+#    pass