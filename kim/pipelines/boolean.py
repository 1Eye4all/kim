# kim/pipelines/boolean.py
# Copyright (C) 2014-2015 the Kim authors and contributors
# <see AUTHORS file>
#
# This module is part of Kim and is released under
# the MIT License: http://www.opensource.org/licenses/mit-license.php

from .base import (
    pipe,
    Input, Output,
    marshal_input_pipe, serialize_input_pipe,
    marshal_output_pipe, serialize_output_pipe)


@pipe()
def is_allowed_value(session):
    """pipe used to determine is a valid bool value.

    :param session: Kim pipeline session instance
    """

    allowed_values = set(session.field.opts.true_boolean_values
                         + session.field.opts.false_boolean_values)

<<<<<<< HEAD
    if field.opts.allow_none is True and data is None:
        return data

    if data not in allowed_values:
        raise field.invalid(error_type='type_error')
=======
    if session.data not in allowed_values:
        raise session.field.invalid(error_type='type_error')
>>>>>>> 0cbaa4d2

    return session.data


@pipe()
def coerce_to_boolean(session):
    """Given a valid boolean value, ie True, 'true', 'false', False, 0, 1
    set the data to the python boolean type True or False

    :param session: Kim pipeline session instance

    """

<<<<<<< HEAD
    if data is None and field.opts.allow_none:
        return data
    elif data in field.opts.true_boolean_values:
        return True
=======
    if session.data in session.field.opts.true_boolean_values:
        session.data = True
>>>>>>> 0cbaa4d2
    else:
        session.data = False

    return session.data


class BooleanInput(Input):

    input_pipes = marshal_input_pipe

    validation_pipes = [
        is_allowed_value,
    ]
    process_pipes = [
        coerce_to_boolean,
    ]
    output_pipes = marshal_output_pipe


class BooleanOutput(Output):

    input_pipes = serialize_input_pipe
    output_pipes = serialize_output_pipe<|MERGE_RESOLUTION|>--- conflicted
+++ resolved
@@ -22,16 +22,8 @@
     allowed_values = set(session.field.opts.true_boolean_values
                          + session.field.opts.false_boolean_values)
 
-<<<<<<< HEAD
-    if field.opts.allow_none is True and data is None:
-        return data
-
-    if data not in allowed_values:
-        raise field.invalid(error_type='type_error')
-=======
     if session.data not in allowed_values:
         raise session.field.invalid(error_type='type_error')
->>>>>>> 0cbaa4d2
 
     return session.data
 
@@ -44,16 +36,8 @@
     :param session: Kim pipeline session instance
 
     """
-
-<<<<<<< HEAD
-    if data is None and field.opts.allow_none:
-        return data
-    elif data in field.opts.true_boolean_values:
-        return True
-=======
     if session.data in session.field.opts.true_boolean_values:
         session.data = True
->>>>>>> 0cbaa4d2
     else:
         session.data = False
 
